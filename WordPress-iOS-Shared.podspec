Pod::Spec.new do |s|
  s.name         = "WordPress-iOS-Shared"
<<<<<<< HEAD
  s.version      = "0.2.3"
=======
  s.version      = "0.3"
>>>>>>> cd063162
  s.summary      = "Shared components used in building the WordPress iOS apps and other library components."

  s.description  = <<-DESC
                   Shared components used in building the WordPress iOS apps and other library components.

                   This is the first step required to build WordPress-iOS with UI components.
                   DESC

  s.homepage     = "http://apps.wordpress.org"
  s.license      = "GPLv2"
  s.author             = { "Aaron Douglas" => "astralbodies@gmail.com" }
  s.social_media_url   = "http://twitter.com/WordPressiOS"
  s.platform     = :ios, "7.0"
  s.source       = { :git => "https://github.com/wordpress-mobile/WordPress-iOS-Shared.git", :tag => s.version.to_s }
  s.source_files = 'WordPress-iOS-Shared/Core'
  s.ios.resource_bundle = { 'WordPress-iOS-Shared' => 'WordPress-iOS-Shared/Assets/*.ttf' }
  s.exclude_files = 'WordPress-iOS-Shared/Exclude'
  s.prefix_header_file = "WordPress-iOS-Shared/WordPress-iOS-Shared-Prefix.pch"
  s.requires_arc = true

  s.dependency 'AFNetworking',	'~> 2.5.1'
  s.dependency 'CocoaLumberjack', '~> 1.9'
end<|MERGE_RESOLUTION|>--- conflicted
+++ resolved
@@ -1,10 +1,6 @@
 Pod::Spec.new do |s|
   s.name         = "WordPress-iOS-Shared"
-<<<<<<< HEAD
-  s.version      = "0.2.3"
-=======
   s.version      = "0.3"
->>>>>>> cd063162
   s.summary      = "Shared components used in building the WordPress iOS apps and other library components."
 
   s.description  = <<-DESC

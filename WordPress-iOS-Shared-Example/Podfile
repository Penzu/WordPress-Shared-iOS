--- conflicted
+++ resolved
@@ -2,9 +2,5 @@
 inhibit_all_warnings!
 
 target "WordPress-iOS-Shared-Example" do
-<<<<<<< HEAD
-  pod "WordPress-iOS-Shared", :path => ".." # to test locally, add ', :path => ".."'
-=======
   pod "WordPress-iOS-Shared", :path => "../"
->>>>>>> 2d53408b
 end
